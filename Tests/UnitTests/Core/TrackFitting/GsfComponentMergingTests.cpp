// This file is part of the Acts project.
//
// Copyright (C) 2022 CERN for the benefit of the Acts project
//
// This Source Code Form is subject to the terms of the Mozilla Public
// License, v. 2.0. If a copy of the MPL was not distributed with this
// file, You can obtain one at http://mozilla.org/MPL/2.0/.

#include <boost/test/unit_test.hpp>

#include "Acts/EventData/detail/TransformationBoundToFree.hpp"
#include "Acts/EventData/detail/TransformationFreeToBound.hpp"
#include "Acts/Surfaces/CylinderSurface.hpp"
#include "Acts/Surfaces/DiscSurface.hpp"
#include "Acts/Surfaces/PerigeeSurface.hpp"
#include "Acts/Surfaces/PlaneSurface.hpp"
#include "Acts/TrackFitting/detail/KLMixtureReduction.hpp"

#include <random>

#include <Eigen/Eigenvalues>

#define CHECK_CLOSE_MATRIX(a, b, t) \
  BOOST_CHECK(((a - b).array().abs() < t).all())

using namespace Acts;
using namespace Acts::UnitLiterals;

// Describes a component of a D-dimensional gaussian component
template <int D>
struct DummyComponent {
  Acts::ActsScalar weight;
  Acts::ActsVector<D> boundPars;
  std::optional<Acts::ActsSymMatrix<D>> boundCov;
};

// A Multivariate distribution object working in the same way as the
// distributions in the standard library
template <typename T, int D>
class MultivariateNormalDistribution {
 public:
  using Vector = Eigen::Matrix<T, D, 1>;
  using Matrix = Eigen::Matrix<T, D, D>;

 private:
  Vector m_mean;
  Matrix m_transform;

 public:
  MultivariateNormalDistribution(Vector const &mean, Matrix const &boundCov)
      : m_mean(mean) {
    Eigen::SelfAdjointEigenSolver<Eigen::MatrixXd> eigenSolver(boundCov);
    m_transform = eigenSolver.eigenvectors() *
                  eigenSolver.eigenvalues().cwiseSqrt().asDiagonal();
  }

  template <typename generator_t>
  Vector operator()(generator_t &gen) const {
    std::normal_distribution<T> normal;
    return m_mean +
           m_transform * Vector{}.unaryExpr([&](auto) { return normal(gen); });
  }
};

// Sample data from a multi-component multivariate distribution
template <int D>
auto sampleFromMultivariate(const std::vector<DummyComponent<D>> &cmps,
                            std::size_t n_samples, std::mt19937 &gen) {
  using MultiNormal = MultivariateNormalDistribution<double, D>;

  std::vector<MultiNormal> dists;
  std::vector<double> weights;
  for (const auto &cmp : cmps) {
    dists.push_back(MultiNormal(cmp.boundPars, *cmp.boundCov));
    weights.push_back(cmp.weight);
  }

  std::discrete_distribution choice(weights.begin(), weights.end());

  auto sample = [&]() {
    const auto n = choice(gen);
    return dists[n](gen);
  };
<<<<<<< HEAD

  std::vector<ActsVector<D>> samples(n_samples);
  std::generate(samples.begin(), samples.end(), sample);

=======

  std::vector<ActsVector<D>> samples(n_samples);
  std::generate(samples.begin(), samples.end(), sample);

>>>>>>> 83075fdd
  return samples;
}

// Simple arithmetic mean computation
template <int D>
auto mean(const std::vector<ActsVector<D>> &samples) -> ActsVector<D> {
  ActsVector<D> mean = ActsVector<D>::Zero();

  for (const auto &x : samples) {
    mean += x;
  }

  return mean / samples.size();
}

// A method to compute the circular mean, since the normal arithmetic mean
// doesn't work for angles in general
template <int D>
auto circularMean(const std::vector<ActsVector<D>> &samples) -> ActsVector<D> {
  ActsVector<D> x = ActsVector<D>::Zero();
  ActsVector<D> y = ActsVector<D>::Zero();

  for (const auto &s : samples) {
    for (int i = 0; i < D; ++i) {
      x[i] += std::cos(s[i]);
      y[i] += std::sin(s[i]);
    }
  }

  ActsVector<D> mean = ActsVector<D>::Zero();

  for (int i = 0; i < D; ++i) {
    mean[i] = std::atan2(y[i], x[i]);
  }

  return mean;
}

// This general boundCovariance estimator can be equiped with a custom
// subtraction object to enable circular behaviour
template <int D, typename subtract_t = std::minus<ActsVector<D>>>
auto boundCov(const std::vector<ActsVector<D>> &samples,
              const ActsVector<D> &mu, const subtract_t &sub = subtract_t{})
    -> ActsSymMatrix<D> {
  ActsSymMatrix<D> boundCov = ActsSymMatrix<D>::Zero();

  for (const auto &smpl : samples) {
    boundCov += sub(smpl, mu) * sub(smpl, mu).transpose();
  }

  return boundCov / samples.size();
}

// This function computes the mean of a bound gaussian mixture by converting
// them to cartesian coordinates, computing the mean, and converting back to
// bound.
BoundVector meanFromFree(std::vector<DummyComponent<eBoundSize>> cmps,
                         const Surface &surface) {
  // Specially handle LOC0, since the free mean would not be on the surface
  // likely
  if (surface.type() == Surface::Cylinder) {
    auto x = 0.0, y = 0.0;
    const auto r = surface.bounds().values()[CylinderBounds::eR];

    for (const auto &cmp : cmps) {
      x += cmp.weight * std::cos(cmp.boundPars[eBoundLoc0] / r);
      y += cmp.weight * std::sin(cmp.boundPars[eBoundLoc0] / r);
    }

    for (auto &cmp : cmps) {
      cmp.boundPars[eBoundLoc0] = std::atan2(y, x) * r;
    }
  }

  if (surface.type() == Surface::Cone) {
    throw std::runtime_error("Cone surface not supported");
  }

  FreeVector mean = FreeVector::Zero();

  for (const auto &cmp : cmps) {
    mean += cmp.weight * detail::transformBoundToFreeParameters(
                             surface, GeometryContext{}, cmp.boundPars);
  }

  mean.segment<3>(eFreeDir0).normalize();

  return *detail::transformFreeToBoundParameters(mean, surface,
                                                 GeometryContext{});
}

// Typedef to describe local positions of 4 components
using LocPosArray = std::array<std::pair<double, double>, 4>;

// Test the combination for a surface type. The local positions are given from
// the outside since their meaning differs between surface types
template <typename angle_description_t>
void test_surface(const Surface &surface, const angle_description_t &desc,
                  const LocPosArray &loc_pos, double expectedError) {
  const auto proj = Identity{};

  for (auto phi : {-175_degree, 0_degree, 175_degree}) {
    for (auto theta : {5_degree, 90_degree, 175_degree}) {
      // Go create mixture with 4 cmps
      std::vector<DummyComponent<eBoundSize>> cmps;

      auto p_it = loc_pos.begin();

      for (auto dphi : {-10_degree, 10_degree}) {
        for (auto dtheta : {-5_degree, 5_degree}) {
          DummyComponent<eBoundSize> a;
          a.weight = 1. / 4.;
          a.boundPars = BoundVector::Ones();
          a.boundPars[eBoundLoc0] *= p_it->first;
          a.boundPars[eBoundLoc1] *= p_it->second;
          a.boundPars[eBoundPhi] =
              detail::wrap_periodic(phi + dphi, -M_PI, 2 * M_PI);
          a.boundPars[eBoundTheta] = theta + dtheta;

          cmps.push_back(a);
          ++p_it;
        }
      }

      const auto [mean_approx, cov_approx] =
          detail::combineGaussianMixture(cmps, proj, desc);

      // We don't have a boundCovariance in this test
      BOOST_CHECK(not cov_approx);

      const auto mean_ref = meanFromFree(cmps, surface);

      CHECK_CLOSE_MATRIX(mean_approx, mean_ref, expectedError);
    }
  }
}

BOOST_AUTO_TEST_CASE(test_with_data) {
  std::mt19937 gen(42);
  std::vector<DummyComponent<2>> cmps(2);

  cmps[0].boundPars << 1.0, 1.0;
<<<<<<< HEAD
  cmps[0].boundCov = decltype(cmps[0].boundCov)::value_type{};
=======
  cmps[0].boundCov = BoundSymMatrix<2>::Zero();
>>>>>>> 83075fdd
  *cmps[0].boundCov << 1.0, 0.0, 0.0, 1.0;
  cmps[0].weight = 0.5;

  cmps[1].boundPars << -2.0, -2.0;
<<<<<<< HEAD
  cmps[1].boundCov = decltype(cmps[1].boundCov)::value_type{};
=======
  cmps[1].boundCov = BoundSymMatrix<2>::Zero();
>>>>>>> 83075fdd
  *cmps[1].boundCov << 1.0, 1.0, 1.0, 2.0;
  cmps[1].weight = 0.5;

  const auto samples = sampleFromMultivariate(cmps, 10000, gen);
  const auto mean_data = mean(samples);
  const auto boundCov_data = boundCov(samples, mean_data);

  const auto [mean_test, boundCov_test] =
      detail::combineGaussianMixture(cmps, Identity{}, std::tuple<>{});

  CHECK_CLOSE_MATRIX(mean_data, mean_test, 1.e-1);
  CHECK_CLOSE_MATRIX(boundCov_data, *boundCov_test, 1.e-1);
}
<<<<<<< HEAD

BOOST_AUTO_TEST_CASE(test_with_data_circular) {
  std::mt19937 gen(42);
  std::vector<DummyComponent<2>> cmps(2);

  cmps[0].boundPars << 175_degree, 5_degree;
  cmps[0].boundCov = decltype(cmps[0].boundCov)::value_type{};
  *cmps[0].boundCov << 20_degree, 0.0, 0.0, 20_degree;
  cmps[0].weight = 0.5;

  cmps[1].boundPars << -175_degree, -5_degree;
  cmps[1].boundCov = decltype(cmps[1].boundCov)::value_type{};
  *cmps[1].boundCov << 20_degree, 20_degree, 20_degree, 40_degree;
  cmps[1].weight = 0.5;

  const auto samples = sampleFromMultivariate(cmps, 10000, gen);
  const auto mean_data = circularMean(samples);
  const auto boundCov_data = boundCov(samples, mean_data, [](auto a, auto b) {
    Vector2 res = Vector2::Zero();
    for (int i = 0; i < 2; ++i)
      res[i] = detail::difference_periodic(a[i], b[i], 2 * M_PI);
    return res;
  });

  using detail::CyclicAngle;
  const auto d = std::tuple<CyclicAngle<eBoundLoc0>, CyclicAngle<eBoundLoc1>>{};
  const auto [mean_test, boundCov_test] =
      detail::combineGaussianMixture(cmps, Identity{}, d);

  CHECK_CLOSE_MATRIX(mean_data, mean_test, 1.e-1);
  CHECK_CLOSE_MATRIX(boundCov_data, *boundCov_test, 1.e-1);
}

BOOST_AUTO_TEST_CASE(test_plane_surface) {
  const auto desc = detail::AngleDescription<Surface::Plane>::Desc{};

  const auto surface =
      Surface::makeShared<PlaneSurface>(Vector3{0, 0, 0}, Vector3{1, 0, 0});

  const LocPosArray p{{{1, 1}, {1, -1}, {-1, 1}, {-1, -1}}};

  test_surface(*surface, desc, p, 1.e-2);
}

BOOST_AUTO_TEST_CASE(test_cylinder_surface) {
  const Transform3 trafo = Transform3::Identity();
  const double r = 2;
  const double halfz = 100;

  const auto surface = Surface::makeShared<CylinderSurface>(trafo, r, halfz);

  const double z1 = -1, z2 = 1;
  const double phi1 = 178_degree, phi2 = -176_degree;

  const LocPosArray p{
      {{r * phi1, z1}, {r * phi1, -z2}, {r * phi2, z1}, {r * phi2, z2}}};

  auto desc = detail::AngleDescription<Surface::Cylinder>::Desc{};
  std::get<0>(desc).constant = r;

  test_surface(*surface, desc, p, 1.e-2);
}

BOOST_AUTO_TEST_CASE(test_disc_surface) {
  const Transform3 trafo = Transform3::Identity();
  const auto radius = 1;

  const auto surface = Surface::makeShared<DiscSurface>(trafo, 0.0, radius);

  const double r1 = 0.4, r2 = 0.8;
  const double phi1 = -178_degree, phi2 = 176_degree;

  const LocPosArray p{{{r1, phi1}, {r2, phi2}, {r1, phi2}, {r2, phi1}}};

=======

BOOST_AUTO_TEST_CASE(test_with_data_circular) {
  std::mt19937 gen(42);
  std::vector<DummyComponent<2>> cmps(2);

  cmps[0].boundPars << 175_degree, 5_degree;
  cmps[0].boundCov = BoundSymMatrix<2>::Zero();
  *cmps[0].boundCov << 20_degree, 0.0, 0.0, 20_degree;
  cmps[0].weight = 0.5;

  cmps[1].boundPars << -175_degree, -5_degree;
  cmps[1].boundCov = BoundSymMatrix<2>::Zero();
  *cmps[1].boundCov << 20_degree, 20_degree, 20_degree, 40_degree;
  cmps[1].weight = 0.5;

  const auto samples = sampleFromMultivariate(cmps, 10000, gen);
  const auto mean_data = circularMean(samples);
  const auto boundCov_data = boundCov(samples, mean_data, [](auto a, auto b) {
    Vector2 res = Vector2::Zero();
    for (int i = 0; i < 2; ++i)
      res[i] = detail::difference_periodic(a[i], b[i], 2 * M_PI);
    return res;
  });

  using detail::CyclicAngle;
  const auto d = std::tuple<CyclicAngle<eBoundLoc0>, CyclicAngle<eBoundLoc1>>{};
  const auto [mean_test, boundCov_test] =
      detail::combineGaussianMixture(cmps, Identity{}, d);

  CHECK_CLOSE_MATRIX(mean_data, mean_test, 1.e-1);
  CHECK_CLOSE_MATRIX(boundCov_data, *boundCov_test, 1.e-1);
}

BOOST_AUTO_TEST_CASE(test_plane_surface) {
  const auto desc = detail::AngleDescription<Surface::Plane>::Desc{};

  const auto surface =
      Surface::makeShared<PlaneSurface>(Vector3{0, 0, 0}, Vector3{1, 0, 0});

  const LocPosArray p{{{1, 1}, {1, -1}, {-1, 1}, {-1, -1}}};

  test_surface(*surface, desc, p, 1.e-2);
}

BOOST_AUTO_TEST_CASE(test_cylinder_surface) {
  const Transform3 trafo = Transform3::Identity();
  const double r = 2;
  const double halfz = 100;

  const auto surface = Surface::makeShared<CylinderSurface>(trafo, r, halfz);

  const double z1 = -1, z2 = 1;
  const double phi1 = 178_degree, phi2 = -176_degree;

  const LocPosArray p{
      {{r * phi1, z1}, {r * phi1, -z2}, {r * phi2, z1}, {r * phi2, z2}}};

  auto desc = detail::AngleDescription<Surface::Cylinder>::Desc{};
  std::get<0>(desc).constant = r;

  test_surface(*surface, desc, p, 1.e-2);
}

BOOST_AUTO_TEST_CASE(test_disc_surface) {
  const Transform3 trafo = Transform3::Identity();
  const auto radius = 1;

  const auto surface = Surface::makeShared<DiscSurface>(trafo, 0.0, radius);

  const double r1 = 0.4, r2 = 0.8;
  const double phi1 = -178_degree, phi2 = 176_degree;

  const LocPosArray p{{{r1, phi1}, {r2, phi2}, {r1, phi2}, {r2, phi1}}};

>>>>>>> 83075fdd
  const auto desc = detail::AngleDescription<Surface::Disc>::Desc{};

  test_surface(*surface, desc, p, 1.e-2);
}

BOOST_AUTO_TEST_CASE(test_perigee_surface) {
  const auto desc = detail::AngleDescription<Surface::Plane>::Desc{};

  const auto surface = Surface::makeShared<PerigeeSurface>(Vector3{0, 0, 0});

  const auto z = 5;
  const auto d = 1;

  const LocPosArray p{{{d, z}, {d, -z}, {2 * d, z}, {2 * d, -z}}};

  // Here we expect a very bad approximation
  test_surface(*surface, desc, p, 1.);
}

BOOST_AUTO_TEST_CASE(test_kl_mixture_reduction) {
  auto meanAndSumOfWeights = [](const auto &cmps) {
    const auto mean = std::accumulate(
        cmps.begin(), cmps.end(), Acts::BoundVector::Zero().eval(),
        [](auto sum, const auto &cmp) -> Acts::BoundVector {
          return sum + cmp.weight * cmp.boundPars;
        });

    const double sumOfWeights = std::accumulate(
        cmps.begin(), cmps.end(), 0.0,
        [](auto sum, const auto &cmp) { return sum + cmp.weight; });

    return std::make_tuple(mean, sumOfWeights);
  };

  // Do not bother with circular angles in this test
  const auto desc = std::tuple<>{};

  // Need this projection, since we need to write to the lvalue references which
  // isn't possible through Identity / std::identity due to perfect forwarding
  const auto proj = [](auto &a) -> decltype(auto) { return a; };

  const std::size_t NComps = 4;
  std::vector<DummyComponent<eBoundSize>> cmps;

  for (auto i = 0ul; i < NComps; ++i) {
    DummyComponent<eBoundSize> a;
    a.boundPars = Acts::BoundVector::Zero();
    a.boundCov = Acts::BoundSymMatrix::Identity();
    a.weight = 1.0 / NComps;
    cmps.push_back(a);
  }

  cmps[0].boundPars[eBoundQOverP] = 0.5_GeV;
  cmps[1].boundPars[eBoundQOverP] = 1.5_GeV;
  cmps[2].boundPars[eBoundQOverP] = 3.5_GeV;
  cmps[3].boundPars[eBoundQOverP] = 4.5_GeV;

  // Check start properties
  const auto [mean0, sumOfWeights0] = meanAndSumOfWeights(cmps);

  BOOST_CHECK_CLOSE(mean0[eBoundQOverP], 2.5_GeV, 1.e-8);
  BOOST_CHECK_CLOSE(sumOfWeights0, 1.0, 1.e-8);

  // Reduce by factor of 2 and check if weights and QoP are correct
  Acts::detail::reduceWithKLDistance(cmps, 2, proj, desc);
<<<<<<< HEAD

  BOOST_CHECK(cmps.size() == 2);

  std::sort(cmps.begin(), cmps.end(), [](const auto &a, const auto &b) {
    return a.boundPars[eBoundQOverP] < b.boundPars[eBoundQOverP];
  });
  BOOST_CHECK_CLOSE(cmps[0].boundPars[eBoundQOverP], 1.0_GeV, 1.e-8);
  BOOST_CHECK_CLOSE(cmps[1].boundPars[eBoundQOverP], 4.0_GeV, 1.e-8);

  const auto [mean1, sumOfWeights1] = meanAndSumOfWeights(cmps);

  BOOST_CHECK_CLOSE(mean1[eBoundQOverP], 2.5_GeV, 1.e-8);
  BOOST_CHECK_CLOSE(sumOfWeights1, 1.0, 1.e-8);

  // Reduce by factor of 2 and check if weights and QoP are correct
  Acts::detail::reduceWithKLDistance(cmps, 1, proj, desc);

  BOOST_CHECK(cmps.size() == 1);
  BOOST_CHECK_CLOSE(cmps[0].boundPars[eBoundQOverP], 2.5_GeV, 1.e-8);
  BOOST_CHECK_CLOSE(cmps[0].weight, 1.0, 1.e-8);
}

BOOST_AUTO_TEST_CASE(test_mode_finding) {
  constexpr int D = 2;

  auto mixture_pdf = [&](const auto &x, const auto &components) {
    double res = 0.0;

    for (const auto &cmp : components) {
      const auto &[weight, mean, cov] = cmp;
      const auto a = std::sqrt(std::pow(2 * M_PI, D) * cov->determinant());
      const auto b =
          -0.5 * (x - mean).transpose() * cov->inverse() * (x - mean);
      res += weight * a * std::exp(b);
    }

    return res;
  };

  auto find_mode_ref = [&](double x_min, double x_max, double step,
                           const auto &components) {
    ActsVector<D> res_pos = ActsVector<D>::Zero();
    double res_val = 0.0;

    for (auto x = x_min; x < x_max; x += step) {
      ActsVector<D> p;
      p << x, x;

      const auto val = mixture_pdf(p, components);
      if (val > res_val) {
        res_pos = p;
        res_val = val;
      }
    }

    return std::make_tuple(res_pos, res_val);
  };

  for (auto d : {2.0, 4.0}) {
    std::vector<DummyComponent<D>> cmps;

    auto x = 0.0;
    for (auto w : {0.1, 0.2, 0.3, 0.4}) {
      DummyComponent<D> cmp;
      cmp.boundPars << x, x;
      cmp.boundCov = ActsSymMatrix<D>::Identity();
      cmp.weight = w;
      cmps.push_back(cmp);
      x += d;
    }

    const auto mode_test = detail::computeModeOfMixture(cmps, Identity{}, std::tuple<>{});

    BOOST_CHECK(mode_test.has_value());

    const auto [mode_ref, val_ref] = find_mode_ref(-d, 4 * d, 1.e-4, cmps);

    CHECK_CLOSE_MATRIX(*mode_test, mode_ref, 1.e-3);
  }
=======

  BOOST_CHECK(cmps.size() == 2);

  std::sort(cmps.begin(), cmps.end(), [](const auto &a, const auto &b) {
    return a.boundPars[eBoundQOverP] < b.boundPars[eBoundQOverP];
  });
  BOOST_CHECK_CLOSE(cmps[0].boundPars[eBoundQOverP], 1.0_GeV, 1.e-8);
  BOOST_CHECK_CLOSE(cmps[1].boundPars[eBoundQOverP], 4.0_GeV, 1.e-8);

  const auto [mean1, sumOfWeights1] = meanAndSumOfWeights(cmps);

  BOOST_CHECK_CLOSE(mean1[eBoundQOverP], 2.5_GeV, 1.e-8);
  BOOST_CHECK_CLOSE(sumOfWeights1, 1.0, 1.e-8);

  // Reduce by factor of 2 and check if weights and QoP are correct
  Acts::detail::reduceWithKLDistance(cmps, 1, proj, desc);

  BOOST_CHECK(cmps.size() == 1);
  BOOST_CHECK_CLOSE(cmps[0].boundPars[eBoundQOverP], 2.5_GeV, 1.e-8);
  BOOST_CHECK_CLOSE(cmps[0].weight, 1.0, 1.e-8);
>>>>>>> 83075fdd
}<|MERGE_RESOLUTION|>--- conflicted
+++ resolved
@@ -81,17 +81,10 @@
     const auto n = choice(gen);
     return dists[n](gen);
   };
-<<<<<<< HEAD
 
   std::vector<ActsVector<D>> samples(n_samples);
   std::generate(samples.begin(), samples.end(), sample);
 
-=======
-
-  std::vector<ActsVector<D>> samples(n_samples);
-  std::generate(samples.begin(), samples.end(), sample);
-
->>>>>>> 83075fdd
   return samples;
 }
 
@@ -234,20 +227,12 @@
   std::vector<DummyComponent<2>> cmps(2);
 
   cmps[0].boundPars << 1.0, 1.0;
-<<<<<<< HEAD
-  cmps[0].boundCov = decltype(cmps[0].boundCov)::value_type{};
-=======
   cmps[0].boundCov = BoundSymMatrix<2>::Zero();
->>>>>>> 83075fdd
   *cmps[0].boundCov << 1.0, 0.0, 0.0, 1.0;
   cmps[0].weight = 0.5;
 
   cmps[1].boundPars << -2.0, -2.0;
-<<<<<<< HEAD
-  cmps[1].boundCov = decltype(cmps[1].boundCov)::value_type{};
-=======
   cmps[1].boundCov = BoundSymMatrix<2>::Zero();
->>>>>>> 83075fdd
   *cmps[1].boundCov << 1.0, 1.0, 1.0, 2.0;
   cmps[1].weight = 0.5;
 
@@ -261,19 +246,18 @@
   CHECK_CLOSE_MATRIX(mean_data, mean_test, 1.e-1);
   CHECK_CLOSE_MATRIX(boundCov_data, *boundCov_test, 1.e-1);
 }
-<<<<<<< HEAD
 
 BOOST_AUTO_TEST_CASE(test_with_data_circular) {
   std::mt19937 gen(42);
   std::vector<DummyComponent<2>> cmps(2);
 
   cmps[0].boundPars << 175_degree, 5_degree;
-  cmps[0].boundCov = decltype(cmps[0].boundCov)::value_type{};
+  cmps[0].boundCov = BoundSymMatrix<2>::Zero();
   *cmps[0].boundCov << 20_degree, 0.0, 0.0, 20_degree;
   cmps[0].weight = 0.5;
 
   cmps[1].boundPars << -175_degree, -5_degree;
-  cmps[1].boundCov = decltype(cmps[1].boundCov)::value_type{};
+  cmps[1].boundCov = BoundSymMatrix<2>::Zero();
   *cmps[1].boundCov << 20_degree, 20_degree, 20_degree, 40_degree;
   cmps[1].weight = 0.5;
 
@@ -336,82 +320,6 @@
 
   const LocPosArray p{{{r1, phi1}, {r2, phi2}, {r1, phi2}, {r2, phi1}}};
 
-=======
-
-BOOST_AUTO_TEST_CASE(test_with_data_circular) {
-  std::mt19937 gen(42);
-  std::vector<DummyComponent<2>> cmps(2);
-
-  cmps[0].boundPars << 175_degree, 5_degree;
-  cmps[0].boundCov = BoundSymMatrix<2>::Zero();
-  *cmps[0].boundCov << 20_degree, 0.0, 0.0, 20_degree;
-  cmps[0].weight = 0.5;
-
-  cmps[1].boundPars << -175_degree, -5_degree;
-  cmps[1].boundCov = BoundSymMatrix<2>::Zero();
-  *cmps[1].boundCov << 20_degree, 20_degree, 20_degree, 40_degree;
-  cmps[1].weight = 0.5;
-
-  const auto samples = sampleFromMultivariate(cmps, 10000, gen);
-  const auto mean_data = circularMean(samples);
-  const auto boundCov_data = boundCov(samples, mean_data, [](auto a, auto b) {
-    Vector2 res = Vector2::Zero();
-    for (int i = 0; i < 2; ++i)
-      res[i] = detail::difference_periodic(a[i], b[i], 2 * M_PI);
-    return res;
-  });
-
-  using detail::CyclicAngle;
-  const auto d = std::tuple<CyclicAngle<eBoundLoc0>, CyclicAngle<eBoundLoc1>>{};
-  const auto [mean_test, boundCov_test] =
-      detail::combineGaussianMixture(cmps, Identity{}, d);
-
-  CHECK_CLOSE_MATRIX(mean_data, mean_test, 1.e-1);
-  CHECK_CLOSE_MATRIX(boundCov_data, *boundCov_test, 1.e-1);
-}
-
-BOOST_AUTO_TEST_CASE(test_plane_surface) {
-  const auto desc = detail::AngleDescription<Surface::Plane>::Desc{};
-
-  const auto surface =
-      Surface::makeShared<PlaneSurface>(Vector3{0, 0, 0}, Vector3{1, 0, 0});
-
-  const LocPosArray p{{{1, 1}, {1, -1}, {-1, 1}, {-1, -1}}};
-
-  test_surface(*surface, desc, p, 1.e-2);
-}
-
-BOOST_AUTO_TEST_CASE(test_cylinder_surface) {
-  const Transform3 trafo = Transform3::Identity();
-  const double r = 2;
-  const double halfz = 100;
-
-  const auto surface = Surface::makeShared<CylinderSurface>(trafo, r, halfz);
-
-  const double z1 = -1, z2 = 1;
-  const double phi1 = 178_degree, phi2 = -176_degree;
-
-  const LocPosArray p{
-      {{r * phi1, z1}, {r * phi1, -z2}, {r * phi2, z1}, {r * phi2, z2}}};
-
-  auto desc = detail::AngleDescription<Surface::Cylinder>::Desc{};
-  std::get<0>(desc).constant = r;
-
-  test_surface(*surface, desc, p, 1.e-2);
-}
-
-BOOST_AUTO_TEST_CASE(test_disc_surface) {
-  const Transform3 trafo = Transform3::Identity();
-  const auto radius = 1;
-
-  const auto surface = Surface::makeShared<DiscSurface>(trafo, 0.0, radius);
-
-  const double r1 = 0.4, r2 = 0.8;
-  const double phi1 = -178_degree, phi2 = 176_degree;
-
-  const LocPosArray p{{{r1, phi1}, {r2, phi2}, {r1, phi2}, {r2, phi1}}};
-
->>>>>>> 83075fdd
   const auto desc = detail::AngleDescription<Surface::Disc>::Desc{};
 
   test_surface(*surface, desc, p, 1.e-2);
@@ -477,7 +385,6 @@
 
   // Reduce by factor of 2 and check if weights and QoP are correct
   Acts::detail::reduceWithKLDistance(cmps, 2, proj, desc);
-<<<<<<< HEAD
 
   BOOST_CHECK(cmps.size() == 2);
 
@@ -557,26 +464,4 @@
 
     CHECK_CLOSE_MATRIX(*mode_test, mode_ref, 1.e-3);
   }
-=======
-
-  BOOST_CHECK(cmps.size() == 2);
-
-  std::sort(cmps.begin(), cmps.end(), [](const auto &a, const auto &b) {
-    return a.boundPars[eBoundQOverP] < b.boundPars[eBoundQOverP];
-  });
-  BOOST_CHECK_CLOSE(cmps[0].boundPars[eBoundQOverP], 1.0_GeV, 1.e-8);
-  BOOST_CHECK_CLOSE(cmps[1].boundPars[eBoundQOverP], 4.0_GeV, 1.e-8);
-
-  const auto [mean1, sumOfWeights1] = meanAndSumOfWeights(cmps);
-
-  BOOST_CHECK_CLOSE(mean1[eBoundQOverP], 2.5_GeV, 1.e-8);
-  BOOST_CHECK_CLOSE(sumOfWeights1, 1.0, 1.e-8);
-
-  // Reduce by factor of 2 and check if weights and QoP are correct
-  Acts::detail::reduceWithKLDistance(cmps, 1, proj, desc);
-
-  BOOST_CHECK(cmps.size() == 1);
-  BOOST_CHECK_CLOSE(cmps[0].boundPars[eBoundQOverP], 2.5_GeV, 1.e-8);
-  BOOST_CHECK_CLOSE(cmps[0].weight, 1.0, 1.e-8);
->>>>>>> 83075fdd
 }