// This file is part of the Acts project.
//
// Copyright (C) 2019-2020 CERN for the benefit of the Acts project
//
// This Source Code Form is subject to the terms of the Mozilla Public
// License, v. 2.0. If a copy of the MPL was not distributed with this
// file, You can obtain one at http://mozilla.org/MPL/2.0/.

#include <boost/test/data/test_case.hpp>
#include <boost/test/unit_test.hpp>

#include "Acts/EventData/Measurement.hpp"
#include "Acts/EventData/MultiTrajectory.hpp"
#include "Acts/EventData/TrackParameters.hpp"
#include "Acts/Geometry/GeometryContext.hpp"
#include "Acts/Tests/CommonHelpers/FloatComparisons.hpp"
#include "Acts/Tests/CommonHelpers/GenerateParameters.hpp"
#include "Acts/Tests/CommonHelpers/TestSourceLink.hpp"
#include "Acts/Utilities/Helpers.hpp"
#include "Acts/Utilities/TypeTraits.hpp"

#include <numeric>
#include <optional>
#include <random>
#include <tuple>

namespace {

using namespace Acts;
using namespace Acts::UnitLiterals;
using namespace Acts::Test;
namespace bd = boost::unit_test::data;

using ParametersVector = BoundTrackParameters::ParametersVector;
using CovarianceMatrix = BoundTrackParameters::CovarianceMatrix;
using Jacobian = BoundMatrix;

struct TestTrackState {
  std::shared_ptr<Surface> surface;
  TestSourceLink sourceLink;
  BoundTrackParameters predicted;
  BoundTrackParameters filtered;
  BoundTrackParameters smoothed;
  Jacobian jacobian;
  double chi2;
  double pathLength;

  // Generate a random TestTrackState.
  //
  // @param rng Random number generator
  // @param size_t nMeasurement either 1 or 2
  template <typename rng_t>
  TestTrackState(rng_t& rng, size_t nMeasurements)
      : surface(Surface::makeShared<PlaneSurface>(Vector3::Zero(),
                                                  Vector3::UnitZ())),
        // set bogus parameters first since they are not default-constructible
        predicted(surface, BoundVector::Zero()),
        filtered(surface, BoundVector::Zero()),
        smoothed(surface, BoundVector::Zero()),
        jacobian(Jacobian::Identity()),
        chi2(std::chi_squared_distribution<double>(nMeasurements)(rng)),
        pathLength(
            std::uniform_real_distribution<ActsScalar>(1_mm, 10_mm)(rng)) {
    // set a random geometry identifier to uniquely identify each surface
    auto geoId =
        std::uniform_int_distribution<GeometryIdentifier::Value>()(rng);
    surface->assignGeometryId(geoId);

    // create source link w/ inline 1d or 2d measurement data
    if (nMeasurements == 1u) {
      auto [par, cov] = generateParametersCovariance<ActsScalar, 1u>(rng);
      sourceLink = TestSourceLink(eBoundLoc0, par[0], cov(0, 0), geoId);
    } else if (nMeasurements == 2u) {
      auto [par, cov] = generateParametersCovariance<ActsScalar, 2u>(rng);
      sourceLink = TestSourceLink(eBoundLoc1, eBoundQOverP, par, cov, geoId);
    } else {
      throw std::runtime_error("invalid number of measurement dimensions");
    }

    // create track parameters
    auto [trkPar, trkCov] = generateBoundParametersCovariance(rng);
    // trkPar[eBoundPhi] = 45_degree;
    // trkPar[eBoundTheta] = 90_degree;
    // trkPar[eBoundQOverP] = 5.;
    // predicted
    predicted = BoundTrackParameters(surface, trkPar, trkCov);
    // filtered, modified q/p, reduced covariance
    // trkPar[eBoundQOverP] = 10.;
    filtered = BoundTrackParameters(surface, trkPar, 0.75 * trkCov);
    // smoothed, modified q/p, further reduced covariance
    // trkPar[eBoundQOverP] = 15.;
    smoothed = BoundTrackParameters(surface, trkPar, 0.5 * trkCov);

    // propagation jacobian is identity + corrections
    for (Eigen::Index c = 0; c < jacobian.cols(); ++c) {
      for (Eigen::Index r = 0; r < jacobian.rows(); ++r) {
        jacobian(c, r) +=
            std::uniform_real_distribution<ActsScalar>(-0.125, 0.125)(rng);
      }
    }
  }
};

// Fill a TrackStateProxy with values from a TestTrackState.
//
// @param[in] pc TestTrackState with the input values
// @param[in] mask Specifies which components are used/filled
// @param[out] ts TrackStateProxy which is filled
// @param [in] nMeasurements Dimension of the measurement
template <typename track_state_t>
void fillTrackState(const TestTrackState& pc, TrackStatePropMask mask,
                    track_state_t& ts) {
  // always set the reference surface
  ts.setReferenceSurface(pc.predicted.referenceSurface().getSharedPtr());

  if (ACTS_CHECK_BIT(mask, TrackStatePropMask::Predicted)) {
    ts.predicted() = pc.predicted.parameters();
    BOOST_CHECK(pc.predicted.covariance().has_value());
    ts.predictedCovariance() = *(pc.predicted.covariance());
  }
  if (ACTS_CHECK_BIT(mask, TrackStatePropMask::Filtered)) {
    ts.filtered() = pc.filtered.parameters();
    BOOST_CHECK(pc.filtered.covariance().has_value());
    ts.filteredCovariance() = *(pc.filtered.covariance());
  }
  if (ACTS_CHECK_BIT(mask, TrackStatePropMask::Smoothed)) {
    ts.smoothed() = pc.smoothed.parameters();
    BOOST_CHECK(pc.smoothed.covariance().has_value());
    ts.smoothedCovariance() = *(pc.smoothed.covariance());
  }
  if (ACTS_CHECK_BIT(mask, TrackStatePropMask::Jacobian)) {
    ts.jacobian() = pc.jacobian;
  }
  ts.chi2() = pc.chi2;
  ts.pathLength() = pc.pathLength;
  // source link defines the uncalibrated measurement
  if (ACTS_CHECK_BIT(mask, TrackStatePropMask::Uncalibrated)) {
    ts.setUncalibrated(pc.sourceLink);
  }
  // create calibrated measurements from source link
  if (ACTS_CHECK_BIT(mask, TrackStatePropMask::Calibrated)) {
    testSourceLinkCalibrator(Acts::GeometryContext{}, ts);
  }
}

const GeometryContext gctx;
// fixed seed for reproducible tests
std::default_random_engine rng(31415);

}  // namespace

BOOST_AUTO_TEST_SUITE(EventDataMultiTrajectory)

BOOST_AUTO_TEST_CASE(Build) {
  constexpr TrackStatePropMask kMask = TrackStatePropMask::Predicted;

  // construct trajectory w/ multiple components
  MultiTrajectory t;
  auto i0 = t.addTrackState(kMask);
  // trajectory bifurcates here into multiple hypotheses
  auto i1a = t.addTrackState(kMask, i0);
  auto i1b = t.addTrackState(kMask, i0);
  auto i2a = t.addTrackState(kMask, i1a);
  auto i2b = t.addTrackState(kMask, i1b);

  // print each trajectory component
  std::vector<size_t> act;
  auto collect = [&](auto p) {
    act.push_back(p.index());
    BOOST_CHECK(!p.hasUncalibrated());
    BOOST_CHECK(!p.hasCalibrated());
    BOOST_CHECK(!p.hasFiltered());
    BOOST_CHECK(!p.hasSmoothed());
    BOOST_CHECK(!p.hasJacobian());
    BOOST_CHECK(!p.hasProjector());
  };

  std::vector<size_t> exp = {i2a, i1a, i0};
  t.visitBackwards(i2a, collect);
  BOOST_CHECK_EQUAL_COLLECTIONS(act.begin(), act.end(), exp.begin(), exp.end());

  act.clear();
  exp = {i2b, i1b, i0};
  t.visitBackwards(i2b, collect);
  BOOST_CHECK_EQUAL_COLLECTIONS(act.begin(), act.end(), exp.begin(), exp.end());

  act.clear();
  t.applyBackwards(i2b, collect);
  BOOST_CHECK_EQUAL_COLLECTIONS(act.begin(), act.end(), exp.begin(), exp.end());
}

BOOST_AUTO_TEST_CASE(Clear) {
  constexpr TrackStatePropMask kMask = TrackStatePropMask::Predicted;
  MultiTrajectory t;
  BOOST_CHECK_EQUAL(t.size(), 0);

  auto i0 = t.addTrackState(kMask);
  // trajectory bifurcates here into multiple hypotheses
  auto i1a = t.addTrackState(kMask, i0);
  auto i1b = t.addTrackState(kMask, i0);
  t.addTrackState(kMask, i1a);
  t.addTrackState(kMask, i1b);

  BOOST_CHECK_EQUAL(t.size(), 5);
  t.clear();
  BOOST_CHECK_EQUAL(t.size(), 0);
}

BOOST_AUTO_TEST_CASE(ApplyWithAbort) {
  constexpr TrackStatePropMask kMask = TrackStatePropMask::Predicted;

  // construct trajectory with three components
  MultiTrajectory t;
  auto i0 = t.addTrackState(kMask);
  auto i1 = t.addTrackState(kMask, i0);
  auto i2 = t.addTrackState(kMask, i1);

  size_t n = 0;
  t.applyBackwards(i2, [&](const auto&) {
    n++;
    return false;
  });
  BOOST_CHECK_EQUAL(n, 1u);

  n = 0;
  t.applyBackwards(i2, [&](const auto& ts) {
    n++;
    if (ts.index() == i1) {
      return false;
    }
    return true;
  });
  BOOST_CHECK_EQUAL(n, 2u);

  n = 0;
  t.applyBackwards(i2, [&](const auto&) {
    n++;
    return true;
  });
  BOOST_CHECK_EQUAL(n, 3u);
}

BOOST_AUTO_TEST_CASE(BitmaskOperators) {
  using PM = TrackStatePropMask;

  auto bs1 = PM::Uncalibrated;

  BOOST_CHECK(ACTS_CHECK_BIT(bs1, PM::Uncalibrated));
  BOOST_CHECK(!ACTS_CHECK_BIT(bs1, PM::Calibrated));

  auto bs2 = PM::Calibrated;

  BOOST_CHECK(!ACTS_CHECK_BIT(bs2, PM::Uncalibrated));
  BOOST_CHECK(ACTS_CHECK_BIT(bs2, PM::Calibrated));

  auto bs3 = PM::Calibrated | PM::Uncalibrated;

  BOOST_CHECK(ACTS_CHECK_BIT(bs3, PM::Uncalibrated));
  BOOST_CHECK(ACTS_CHECK_BIT(bs3, PM::Calibrated));

  BOOST_CHECK(ACTS_CHECK_BIT(PM::All, PM::Uncalibrated));
  BOOST_CHECK(ACTS_CHECK_BIT(PM::All, PM::Calibrated));

  auto bs4 = PM::Predicted | PM::Jacobian | PM::Uncalibrated;
  BOOST_CHECK(ACTS_CHECK_BIT(bs4, PM::Predicted));
  BOOST_CHECK(ACTS_CHECK_BIT(bs4, PM::Uncalibrated));
  BOOST_CHECK(ACTS_CHECK_BIT(bs4, PM::Jacobian));
  BOOST_CHECK(!ACTS_CHECK_BIT(bs4, PM::Calibrated));
  BOOST_CHECK(!ACTS_CHECK_BIT(bs4, PM::Filtered));
  BOOST_CHECK(!ACTS_CHECK_BIT(bs4, PM::Smoothed));

  auto cnv = [](auto a) -> std::bitset<8> {
    return static_cast<std::underlying_type<PM>::type>(a);
  };

  BOOST_CHECK(cnv(PM::All).all());    // all ones
  BOOST_CHECK(cnv(PM::None).none());  // all zeros

  // test orthogonality
  std::array<PM, 6> values{PM::Predicted, PM::Filtered,     PM::Smoothed,
                           PM::Jacobian,  PM::Uncalibrated, PM::Calibrated};
  for (size_t i = 0; i < values.size(); i++) {
    for (size_t j = 0; j < values.size(); j++) {
      PM a = values[i];
      PM b = values[j];

      if (i == j) {
        BOOST_CHECK(cnv(a & b).count() == 1);
      } else {
        BOOST_CHECK(cnv(a & b).none());
      }
    }
  }

  BOOST_CHECK(cnv(PM::Predicted ^ PM::Filtered).count() == 2);
  BOOST_CHECK(cnv(PM::Predicted ^ PM::Predicted).none());
  BOOST_CHECK(~(PM::Predicted | PM::Calibrated) ==
              (PM::All ^ PM::Predicted ^ PM::Calibrated));

  PM base = PM::None;
  BOOST_CHECK(cnv(base) == 0);

  base &= PM::Filtered;
  BOOST_CHECK(cnv(base) == 0);

  base |= PM::Filtered;
  BOOST_CHECK(base == PM::Filtered);

  base |= PM::Calibrated;
  BOOST_CHECK(base == (PM::Filtered | PM::Calibrated));

  base ^= PM::All;
  BOOST_CHECK(base == ~(PM::Filtered | PM::Calibrated));
}

BOOST_AUTO_TEST_CASE(AddTrackStateWithBitMask) {
  using PM = TrackStatePropMask;

  MultiTrajectory t;

  auto ts = t.getTrackState(t.addTrackState(PM::All));
  BOOST_CHECK(ts.hasPredicted());
  BOOST_CHECK(ts.hasFiltered());
  BOOST_CHECK(ts.hasSmoothed());
  BOOST_CHECK(ts.hasUncalibrated());
  BOOST_CHECK(ts.hasCalibrated());
  BOOST_CHECK(ts.hasProjector());
  BOOST_CHECK(ts.hasJacobian());

  ts = t.getTrackState(t.addTrackState(PM::None));
  BOOST_CHECK(!ts.hasPredicted());
  BOOST_CHECK(!ts.hasFiltered());
  BOOST_CHECK(!ts.hasSmoothed());
  BOOST_CHECK(!ts.hasUncalibrated());
  BOOST_CHECK(!ts.hasCalibrated());
  BOOST_CHECK(!ts.hasProjector());
  BOOST_CHECK(!ts.hasJacobian());

  ts = t.getTrackState(t.addTrackState(PM::Predicted));
  BOOST_CHECK(ts.hasPredicted());
  BOOST_CHECK(!ts.hasFiltered());
  BOOST_CHECK(!ts.hasSmoothed());
  BOOST_CHECK(!ts.hasUncalibrated());
  BOOST_CHECK(!ts.hasCalibrated());
  BOOST_CHECK(!ts.hasProjector());
  BOOST_CHECK(!ts.hasJacobian());

  ts = t.getTrackState(t.addTrackState(PM::Filtered));
  BOOST_CHECK(!ts.hasPredicted());
  BOOST_CHECK(ts.hasFiltered());
  BOOST_CHECK(!ts.hasSmoothed());
  BOOST_CHECK(!ts.hasUncalibrated());
  BOOST_CHECK(!ts.hasCalibrated());
  BOOST_CHECK(!ts.hasProjector());
  BOOST_CHECK(!ts.hasJacobian());

  ts = t.getTrackState(t.addTrackState(PM::Smoothed));
  BOOST_CHECK(!ts.hasPredicted());
  BOOST_CHECK(!ts.hasFiltered());
  BOOST_CHECK(ts.hasSmoothed());
  BOOST_CHECK(!ts.hasUncalibrated());
  BOOST_CHECK(!ts.hasCalibrated());
  BOOST_CHECK(!ts.hasProjector());
  BOOST_CHECK(!ts.hasJacobian());

  ts = t.getTrackState(t.addTrackState(PM::Uncalibrated));
  BOOST_CHECK(!ts.hasPredicted());
  BOOST_CHECK(!ts.hasFiltered());
  BOOST_CHECK(!ts.hasSmoothed());
  BOOST_CHECK(ts.hasUncalibrated());
  BOOST_CHECK(!ts.hasCalibrated());
  BOOST_CHECK(!ts.hasProjector());
  BOOST_CHECK(!ts.hasJacobian());

  ts = t.getTrackState(t.addTrackState(PM::Calibrated));
  BOOST_CHECK(!ts.hasPredicted());
  BOOST_CHECK(!ts.hasFiltered());
  BOOST_CHECK(!ts.hasSmoothed());
  BOOST_CHECK(!ts.hasUncalibrated());
  BOOST_CHECK(ts.hasCalibrated());
  BOOST_CHECK(ts.hasProjector());
  BOOST_CHECK(!ts.hasJacobian());

  ts = t.getTrackState(t.addTrackState(PM::Jacobian));
  BOOST_CHECK(!ts.hasPredicted());
  BOOST_CHECK(!ts.hasFiltered());
  BOOST_CHECK(!ts.hasSmoothed());
  BOOST_CHECK(!ts.hasUncalibrated());
  BOOST_CHECK(!ts.hasCalibrated());
  BOOST_CHECK(!ts.hasProjector());
  BOOST_CHECK(ts.hasJacobian());
}

// assert expected "cross-talk" between trackstate proxies
BOOST_AUTO_TEST_CASE(TrackStateProxyCrossTalk) {
  TestTrackState pc(rng, 2u);

  // multi trajectory w/ a single, fully set, track state
  MultiTrajectory traj;
  size_t index = traj.addTrackState();
  {
    auto ts = traj.getTrackState(index);
    fillTrackState(pc, TrackStatePropMask::All, ts);
  }
  // get two TrackStateProxies that reference the same data
  auto tsa = traj.getTrackState(index);
  auto tsb = traj.getTrackState(index);
  // then modify one and check that the other was modified as well
  {
    auto [par, cov] = generateBoundParametersCovariance(rng);
    tsb.predicted() = par;
    tsb.predictedCovariance() = cov;
    BOOST_CHECK_EQUAL(tsa.predicted(), par);
    BOOST_CHECK_EQUAL(tsa.predictedCovariance(), cov);
    BOOST_CHECK_EQUAL(tsb.predicted(), par);
    BOOST_CHECK_EQUAL(tsb.predictedCovariance(), cov);
  }
  {
    auto [par, cov] = generateBoundParametersCovariance(rng);
    tsb.filtered() = par;
    tsb.filteredCovariance() = cov;
    BOOST_CHECK_EQUAL(tsa.filtered(), par);
    BOOST_CHECK_EQUAL(tsa.filteredCovariance(), cov);
    BOOST_CHECK_EQUAL(tsb.filtered(), par);
    BOOST_CHECK_EQUAL(tsb.filteredCovariance(), cov);
  }
  {
    auto [par, cov] = generateBoundParametersCovariance(rng);
    tsb.smoothed() = par;
    tsb.smoothedCovariance() = cov;
    BOOST_CHECK_EQUAL(tsa.smoothed(), par);
    BOOST_CHECK_EQUAL(tsa.smoothedCovariance(), cov);
    BOOST_CHECK_EQUAL(tsb.smoothed(), par);
    BOOST_CHECK_EQUAL(tsb.smoothedCovariance(), cov);
  }
  {
    // create a new (invalid) source link
    TestSourceLink invalid;
    BOOST_CHECK_NE(&tsa.uncalibrated(), &invalid);
    BOOST_CHECK_NE(&tsb.uncalibrated(), &invalid);
    tsb.setUncalibrated(invalid);
    BOOST_CHECK_EQUAL(&tsa.uncalibrated(), &invalid);
    BOOST_CHECK_EQUAL(&tsb.uncalibrated(), &invalid);
  }
  {
    // reset measurements w/ full parameters
    auto [measPar, measCov] = generateBoundParametersCovariance(rng);
    tsb.calibrated() = measPar;
    tsb.calibratedCovariance() = measCov;
    BOOST_CHECK_EQUAL(tsa.calibrated(), measPar);
    BOOST_CHECK_EQUAL(tsa.calibratedCovariance(), measCov);
    BOOST_CHECK_EQUAL(tsb.calibrated(), measPar);
    BOOST_CHECK_EQUAL(tsb.calibratedCovariance(), measCov);
  }
  {
    // reset only the effective measurements
    auto [measPar, measCov] = generateBoundParametersCovariance(rng);
    size_t nMeasurements = tsb.effectiveCalibrated().rows();
    auto effPar = measPar.head(nMeasurements);
    auto effCov = measCov.topLeftCorner(nMeasurements, nMeasurements);
    tsb.effectiveCalibrated() = effPar;
    tsb.effectiveCalibratedCovariance() = effCov;
    BOOST_CHECK_EQUAL(tsa.effectiveCalibrated(), effPar);
    BOOST_CHECK_EQUAL(tsa.effectiveCalibratedCovariance(), effCov);
    BOOST_CHECK_EQUAL(tsb.effectiveCalibrated(), effPar);
    BOOST_CHECK_EQUAL(tsb.effectiveCalibratedCovariance(), effCov);
  }
  {
    Jacobian jac = Jacobian::Identity();
    BOOST_CHECK_NE(tsa.jacobian(), jac);
    BOOST_CHECK_NE(tsb.jacobian(), jac);
    tsb.jacobian() = jac;
    BOOST_CHECK_EQUAL(tsa.jacobian(), jac);
    BOOST_CHECK_EQUAL(tsb.jacobian(), jac);
  }
  {
    tsb.chi2() = 98.0;
    BOOST_CHECK_EQUAL(tsa.chi2(), 98.0);
    BOOST_CHECK_EQUAL(tsb.chi2(), 98.0);
  }
  {
    tsb.pathLength() = 66.0;
    BOOST_CHECK_EQUAL(tsa.pathLength(), 66.0);
    BOOST_CHECK_EQUAL(tsb.pathLength(), 66.0);
  }
}

BOOST_AUTO_TEST_CASE(TrackStateReassignment) {
  TestTrackState pc(rng, 1u);

  MultiTrajectory t;
  size_t index = t.addTrackState();
  auto ts = t.getTrackState(index);
  fillTrackState(pc, TrackStatePropMask::All, ts);

  // assert contents of original measurement (just to be safe)
  BOOST_CHECK_EQUAL(ts.calibratedSize(), 1u);
  BOOST_CHECK_EQUAL(ts.effectiveCalibrated(),
                    (pc.sourceLink.parameters.head<1>()));
  BOOST_CHECK_EQUAL(ts.effectiveCalibratedCovariance(),
                    (pc.sourceLink.covariance.topLeftCorner<1, 1>()));

  // use temporary measurement to reset calibrated data
  TestTrackState ttsb(rng, 2u);
  ts.setUncalibrated(ttsb.sourceLink);
  auto meas = testSourceLinkCalibratorReturn(gctx, ts);
  auto m2 = std::get<Measurement<BoundIndices, 2u>>(meas);

  BOOST_CHECK_EQUAL(ts.calibratedSize(), 2);
  BOOST_CHECK_EQUAL(ts.effectiveCalibrated(), m2.parameters());
  BOOST_CHECK_EQUAL(ts.effectiveCalibratedCovariance(), m2.covariance());
  BOOST_CHECK_EQUAL(ts.effectiveProjector(), m2.projector());

  // check that the overallocated parts are zeroed
  ParametersVector mParFull = ParametersVector::Zero();
  CovarianceMatrix mCovFull = CovarianceMatrix::Zero();
  ActsMatrix<MultiTrajectory::MeasurementSizeMax, eBoundSize> projFull;
  mParFull.head<2>() = ts.effectiveCalibrated();
  mCovFull.topLeftCorner<2, 2>() = ts.effectiveCalibratedCovariance();
  projFull.setZero();
  projFull.topLeftCorner<2, eBoundSize>() = ts.effectiveProjector();
  BOOST_CHECK_EQUAL(ts.calibrated(), mParFull);
  BOOST_CHECK_EQUAL(ts.calibratedCovariance(), mCovFull);
  BOOST_CHECK_EQUAL(ts.projector(), projFull);
}

BOOST_DATA_TEST_CASE(TrackStateProxyStorage, bd::make({1u, 2u}),
                     nMeasurements) {
  TestTrackState pc(rng, nMeasurements);

  // create trajectory with a single fully-filled random track state
  MultiTrajectory t;
  size_t index = t.addTrackState();
  auto ts = t.getTrackState(index);
  fillTrackState(pc, TrackStatePropMask::All, ts);

  // check that the surface is correctly set
  BOOST_CHECK_EQUAL(&ts.referenceSurface(), pc.surface.get());
  BOOST_CHECK_EQUAL(ts.referenceSurface().geometryId(),
                    pc.sourceLink.geometryId());

  // check that the track parameters are set
  BOOST_CHECK(ts.hasPredicted());
  BOOST_CHECK_EQUAL(ts.predicted(), pc.predicted.parameters());
  BOOST_CHECK(pc.predicted.covariance().has_value());
  BOOST_CHECK_EQUAL(ts.predictedCovariance(), *pc.predicted.covariance());
  BOOST_CHECK(ts.hasFiltered());
  BOOST_CHECK_EQUAL(ts.filtered(), pc.filtered.parameters());
  BOOST_CHECK(pc.filtered.covariance().has_value());
  BOOST_CHECK_EQUAL(ts.filteredCovariance(), *pc.filtered.covariance());
  BOOST_CHECK(ts.hasSmoothed());
  BOOST_CHECK_EQUAL(ts.smoothed(), pc.smoothed.parameters());
  BOOST_CHECK(pc.smoothed.covariance().has_value());
  BOOST_CHECK_EQUAL(ts.smoothedCovariance(), *pc.smoothed.covariance());

  // check that the jacobian is set
  BOOST_CHECK(ts.hasJacobian());
  BOOST_CHECK_EQUAL(ts.jacobian(), pc.jacobian);
  BOOST_CHECK_EQUAL(ts.pathLength(), pc.pathLength);
  // check that chi2 is set
  BOOST_CHECK_EQUAL(ts.chi2(), pc.chi2);

  // check that the uncalibrated source link is set
  BOOST_CHECK(ts.hasUncalibrated());
  BOOST_CHECK_EQUAL(&ts.uncalibrated(), &pc.sourceLink);

  // check that the calibrated measurement is set
  BOOST_CHECK(ts.hasCalibrated());
  BOOST_CHECK_EQUAL(&ts.calibratedSourceLink(), &pc.sourceLink);
  BOOST_CHECK_EQUAL(ts.effectiveCalibrated(),
                    pc.sourceLink.parameters.head(nMeasurements));
  BOOST_CHECK_EQUAL(
      ts.effectiveCalibratedCovariance(),
      pc.sourceLink.covariance.topLeftCorner(nMeasurements, nMeasurements));
  {
    ParametersVector mParFull = ParametersVector::Zero();
    CovarianceMatrix mCovFull = CovarianceMatrix::Zero();
    mParFull.head(nMeasurements) = pc.sourceLink.parameters.head(nMeasurements);
    mCovFull.topLeftCorner(nMeasurements, nMeasurements) =
        pc.sourceLink.covariance.topLeftCorner(nMeasurements, nMeasurements);
    BOOST_CHECK_EQUAL(ts.calibrated(), mParFull);
    BOOST_CHECK_EQUAL(ts.calibratedCovariance(), mCovFull);
  }

  BOOST_CHECK(ts.hasProjector());
  ActsMatrix<MultiTrajectory::MeasurementSizeMax, eBoundSize> fullProj;
  fullProj.setZero();
  {
    // create a temporary measurement to extract the projector matrix
    auto meas = testSourceLinkCalibratorReturn(gctx, ts);
    std::visit(
        [&](const auto& m) {
          fullProj.topLeftCorner(nMeasurements, eBoundSize) = m.projector();
        },
        meas);
  }
  BOOST_CHECK_EQUAL(ts.effectiveProjector(),
                    fullProj.topLeftCorner(nMeasurements, eBoundSize));
  BOOST_CHECK_EQUAL(ts.projector(), fullProj);
}

BOOST_AUTO_TEST_CASE(TrackStateProxyAllocations) {
  TestTrackState pc(rng, 2u);

  // this should allocate for all components in the trackstate, plus filtered
  MultiTrajectory t;
  size_t i = t.addTrackState(
      TrackStatePropMask::Predicted | TrackStatePropMask::Filtered |
      TrackStatePropMask::Uncalibrated | TrackStatePropMask::Jacobian);
  auto tso = t.getTrackState(i);
  fillTrackState(pc, TrackStatePropMask::Predicted, tso);
  fillTrackState(pc, TrackStatePropMask::Filtered, tso);
  fillTrackState(pc, TrackStatePropMask::Uncalibrated, tso);
  fillTrackState(pc, TrackStatePropMask::Jacobian, tso);

  BOOST_CHECK(tso.hasPredicted());
  BOOST_CHECK(tso.hasFiltered());
  BOOST_CHECK(!tso.hasSmoothed());
  BOOST_CHECK(tso.hasUncalibrated());
  BOOST_CHECK(!tso.hasCalibrated());
  BOOST_CHECK(tso.hasJacobian());
}

BOOST_AUTO_TEST_CASE(TrackStateProxyGetMask) {
  using PM = TrackStatePropMask;

  std::array<PM, 6> values{PM::Predicted, PM::Filtered,     PM::Smoothed,
                           PM::Jacobian,  PM::Uncalibrated, PM::Calibrated};
  PM all = std::accumulate(values.begin(), values.end(), PM::None,
                           [](auto a, auto b) { return a | b; });

  MultiTrajectory mj;
  {
    auto ts = mj.getTrackState(mj.addTrackState(PM::All));
    BOOST_CHECK(ts.getMask() == all);
  }
  {
    auto ts = mj.getTrackState(mj.addTrackState(PM::Filtered | PM::Calibrated));
    BOOST_CHECK(ts.getMask() == (PM::Filtered | PM::Calibrated));
  }
  {
    auto ts = mj.getTrackState(
        mj.addTrackState(PM::Filtered | PM::Smoothed | PM::Predicted));
    BOOST_CHECK(ts.getMask() == (PM::Filtered | PM::Smoothed | PM::Predicted));
  }
  {
    for (PM mask : values) {
      auto ts = mj.getTrackState(mj.addTrackState(mask));
      BOOST_CHECK(ts.getMask() == mask);
    }
  }
}

BOOST_AUTO_TEST_CASE(TrackStateProxyCopy) {
  using PM = TrackStatePropMask;

  std::array<PM, 6> values{PM::Predicted, PM::Filtered,     PM::Smoothed,
                           PM::Jacobian,  PM::Uncalibrated, PM::Calibrated};

  MultiTrajectory mj;
  auto mkts = [&](PM mask) { return mj.getTrackState(mj.addTrackState(mask)); };

  // orthogonal ones
  for (PM a : values) {
    for (PM b : values) {
      auto tsa = mkts(a);
      auto tsb = mkts(b);
      // doesn't work
      if (a != b) {
        BOOST_CHECK_THROW(tsa.copyFrom(tsb), std::runtime_error);
        BOOST_CHECK_THROW(tsb.copyFrom(tsa), std::runtime_error);
      } else {
        tsa.copyFrom(tsb);
        tsb.copyFrom(tsa);
      }
    }
  }

  auto ts1 = mkts(PM::Filtered | PM::Predicted);  // this has both
  ts1.filtered().setRandom();
  ts1.filteredCovariance().setRandom();
  ts1.predicted().setRandom();
  ts1.predictedCovariance().setRandom();

  // ((src XOR dst) & src) == 0
  auto ts2 = mkts(PM::Predicted);
  ts2.predicted().setRandom();
  ts2.predictedCovariance().setRandom();

  // they are different before
  BOOST_CHECK(ts1.predicted() != ts2.predicted());
  BOOST_CHECK(ts1.predictedCovariance() != ts2.predictedCovariance());

  // ts1 -> ts2 fails
  BOOST_CHECK_THROW(ts2.copyFrom(ts1), std::runtime_error);
  BOOST_CHECK(ts1.predicted() != ts2.predicted());
  BOOST_CHECK(ts1.predictedCovariance() != ts2.predictedCovariance());

  // ts2 -> ts1 is ok
  ts1.copyFrom(ts2);
  BOOST_CHECK(ts1.predicted() == ts2.predicted());
  BOOST_CHECK(ts1.predictedCovariance() == ts2.predictedCovariance());

  size_t i0 = mj.addTrackState();
  size_t i1 = mj.addTrackState();
  ts1 = mj.getTrackState(i0);
  ts2 = mj.getTrackState(i1);
  TestTrackState rts1(rng, 1u);
  TestTrackState rts2(rng, 2u);
  fillTrackState(rts1, TrackStatePropMask::All, ts1);
  fillTrackState(rts2, TrackStatePropMask::All, ts2);

  auto ots1 = mkts(PM::All);
  auto ots2 = mkts(PM::All);
  // make full copy for later. We prove full copy works right below
  ots1.copyFrom(ts1);
  ots2.copyFrom(ts2);

  BOOST_CHECK_NE(ts1.predicted(), ts2.predicted());
  BOOST_CHECK_NE(ts1.predictedCovariance(), ts2.predictedCovariance());
  BOOST_CHECK_NE(ts1.filtered(), ts2.filtered());
  BOOST_CHECK_NE(ts1.filteredCovariance(), ts2.filteredCovariance());
  BOOST_CHECK_NE(ts1.smoothed(), ts2.smoothed());
  BOOST_CHECK_NE(ts1.smoothedCovariance(), ts2.smoothedCovariance());

  BOOST_CHECK_NE(&ts1.uncalibrated(), &ts2.uncalibrated());

  BOOST_CHECK_NE(&ts1.calibratedSourceLink(), &ts2.calibratedSourceLink());
  BOOST_CHECK_NE(ts1.calibrated(), ts2.calibrated());
  BOOST_CHECK_NE(ts1.calibratedCovariance(), ts2.calibratedCovariance());
  BOOST_CHECK_NE(ts1.calibratedSize(), ts2.calibratedSize());
  BOOST_CHECK_NE(ts1.projector(), ts2.projector());

  BOOST_CHECK_NE(ts1.jacobian(), ts2.jacobian());
  BOOST_CHECK_NE(ts1.chi2(), ts2.chi2());
  BOOST_CHECK_NE(ts1.pathLength(), ts2.pathLength());
  BOOST_CHECK_NE(&ts1.referenceSurface(), &ts2.referenceSurface());

  ts1.copyFrom(ts2);

  BOOST_CHECK_EQUAL(ts1.predicted(), ts2.predicted());
  BOOST_CHECK_EQUAL(ts1.predictedCovariance(), ts2.predictedCovariance());
  BOOST_CHECK_EQUAL(ts1.filtered(), ts2.filtered());
  BOOST_CHECK_EQUAL(ts1.filteredCovariance(), ts2.filteredCovariance());
  BOOST_CHECK_EQUAL(ts1.smoothed(), ts2.smoothed());
  BOOST_CHECK_EQUAL(ts1.smoothedCovariance(), ts2.smoothedCovariance());

  BOOST_CHECK_EQUAL(&ts1.uncalibrated(), &ts2.uncalibrated());

  BOOST_CHECK_EQUAL(&ts1.calibratedSourceLink(), &ts2.calibratedSourceLink());
  BOOST_CHECK_EQUAL(ts1.calibrated(), ts2.calibrated());
  BOOST_CHECK_EQUAL(ts1.calibratedCovariance(), ts2.calibratedCovariance());
  BOOST_CHECK_EQUAL(ts1.calibratedSize(), ts2.calibratedSize());
  BOOST_CHECK_EQUAL(ts1.projector(), ts2.projector());

  BOOST_CHECK_EQUAL(ts1.jacobian(), ts2.jacobian());
  BOOST_CHECK_EQUAL(ts1.chi2(), ts2.chi2());
  BOOST_CHECK_EQUAL(ts1.pathLength(), ts2.pathLength());
  BOOST_CHECK_EQUAL(&ts1.referenceSurface(), &ts2.referenceSurface());

  // full copy proven to work. now let's do partial copy
  ts2 = mkts(PM::Predicted | PM::Jacobian | PM::Calibrated);
  ts2.copyFrom(ots2, PM::Predicted | PM::Jacobian | PM::Calibrated);
  // copy into empty ts, only copy some
  ts1.copyFrom(ots1);  // reset to original
  // is different again
  BOOST_CHECK_NE(ts1.predicted(), ts2.predicted());
  BOOST_CHECK_NE(ts1.predictedCovariance(), ts2.predictedCovariance());

  BOOST_CHECK_NE(&ts1.calibratedSourceLink(), &ts2.calibratedSourceLink());
  BOOST_CHECK_NE(ts1.calibrated(), ts2.calibrated());
  BOOST_CHECK_NE(ts1.calibratedCovariance(), ts2.calibratedCovariance());
  BOOST_CHECK_NE(ts1.calibratedSize(), ts2.calibratedSize());
  BOOST_CHECK_NE(ts1.projector(), ts2.projector());

  BOOST_CHECK_NE(ts1.jacobian(), ts2.jacobian());
  BOOST_CHECK_NE(ts1.chi2(), ts2.chi2());
  BOOST_CHECK_NE(ts1.pathLength(), ts2.pathLength());
  BOOST_CHECK_NE(&ts1.referenceSurface(), &ts2.referenceSurface());

  ts1.copyFrom(ts2);

  // some components are same now
  BOOST_CHECK_EQUAL(ts1.predicted(), ts2.predicted());
  BOOST_CHECK_EQUAL(ts1.predictedCovariance(), ts2.predictedCovariance());

  BOOST_CHECK_EQUAL(&ts1.calibratedSourceLink(), &ts2.calibratedSourceLink());
  BOOST_CHECK_EQUAL(ts1.calibrated(), ts2.calibrated());
  BOOST_CHECK_EQUAL(ts1.calibratedCovariance(), ts2.calibratedCovariance());
  BOOST_CHECK_EQUAL(ts1.calibratedSize(), ts2.calibratedSize());
  BOOST_CHECK_EQUAL(ts1.projector(), ts2.projector());

  BOOST_CHECK_EQUAL(ts1.jacobian(), ts2.jacobian());
  BOOST_CHECK_EQUAL(ts1.chi2(), ts2.chi2());              // always copied
  BOOST_CHECK_EQUAL(ts1.pathLength(), ts2.pathLength());  // always copied
  BOOST_CHECK_EQUAL(&ts1.referenceSurface(),
                    &ts2.referenceSurface());  // always copied
}

BOOST_AUTO_TEST_CASE(TrackStateProxyCopyDiffMTJ) {
  using PM = TrackStatePropMask;

  std::array<PM, 6> values{PM::Predicted, PM::Filtered,     PM::Smoothed,
                           PM::Jacobian,  PM::Uncalibrated, PM::Calibrated};

  MultiTrajectory mj;
  MultiTrajectory mj2;
  auto mkts = [&](PM mask) { return mj.getTrackState(mj.addTrackState(mask)); };
  auto mkts2 = [&](PM mask) {
    return mj2.getTrackState(mj2.addTrackState(mask));
  };

  // orthogonal ones
  for (PM a : values) {
    for (PM b : values) {
      auto tsa = mkts(a);
      auto tsb = mkts2(b);
      // doesn't work
      if (a != b) {
        BOOST_CHECK_THROW(tsa.copyFrom(tsb), std::runtime_error);
        BOOST_CHECK_THROW(tsb.copyFrom(tsa), std::runtime_error);
      } else {
        tsa.copyFrom(tsb);
        tsb.copyFrom(tsa);
      }
    }
  }

  // make sure they are actually on different MultiTrajectories
  BOOST_CHECK_EQUAL(mj.size(), 36);
  BOOST_CHECK_EQUAL(mj2.size(), 36);

  auto ts1 = mkts(PM::Filtered | PM::Predicted);  // this has both
  ts1.filtered().setRandom();
  ts1.filteredCovariance().setRandom();
  ts1.predicted().setRandom();
  ts1.predictedCovariance().setRandom();

  // ((src XOR dst) & src) == 0
  auto ts2 = mkts2(PM::Predicted);
  ts2.predicted().setRandom();
  ts2.predictedCovariance().setRandom();

  // they are different before
  BOOST_CHECK(ts1.predicted() != ts2.predicted());
  BOOST_CHECK(ts1.predictedCovariance() != ts2.predictedCovariance());

  // ts1 -> ts2 fails
  BOOST_CHECK_THROW(ts2.copyFrom(ts1), std::runtime_error);
  BOOST_CHECK(ts1.predicted() != ts2.predicted());
  BOOST_CHECK(ts1.predictedCovariance() != ts2.predictedCovariance());

  // ts2 -> ts1 is ok
  ts1.copyFrom(ts2);
  BOOST_CHECK(ts1.predicted() == ts2.predicted());
  BOOST_CHECK(ts1.predictedCovariance() == ts2.predictedCovariance());
}

BOOST_AUTO_TEST_CASE(ProxyAssignment) {
  constexpr TrackStatePropMask kMask = TrackStatePropMask::Predicted;
  MultiTrajectory t;
  auto i0 = t.addTrackState(kMask);

  MultiTrajectory::TrackStateProxy tp = t.getTrackState(i0);  // mutable
  MultiTrajectory::TrackStateProxy tp2{tp};       // mutable to mutable
  MultiTrajectory::ConstTrackStateProxy tp3{tp};  // mutable to const
  // const to mutable: this won't compile
  // MultiTrajectory::TrackStateProxy tp4{tp3};
}

// Check if the copy from const does compile, assume the copy is done correctly
BOOST_AUTO_TEST_CASE(CopyFromConst) {
  using PM = TrackStatePropMask;
  MultiTrajectory mj;

  const auto idx_a = mj.addTrackState(PM::All);
  const auto idx_b = mj.addTrackState(PM::All);

<<<<<<< HEAD
  auto mutableProxy = mj.getTrackState(idx_a);
  auto constProxy =
      static_cast<const MultiTrajectory&>(mj).getTrackState(idx_b);

  mutableProxy.copyFrom(constProxy);
=======
  MultiTrajectory::TrackStateProxy mutableProxy = mj.getTrackState(idx_a);

  const MultiTrajectory& cmj = mj;
  MultiTrajectory::ConstTrackStateProxy constProxy = cmj.getTrackState(idx_b);

  mutableProxy.copyFrom(constProxy);

  // copy mutable to const: this won't compile
  // constProxy.copyFrom(mutableProxy);
>>>>>>> 486d6fed
}

BOOST_AUTO_TEST_SUITE_END()<|MERGE_RESOLUTION|>--- conflicted
+++ resolved
@@ -876,13 +876,6 @@
   const auto idx_a = mj.addTrackState(PM::All);
   const auto idx_b = mj.addTrackState(PM::All);
 
-<<<<<<< HEAD
-  auto mutableProxy = mj.getTrackState(idx_a);
-  auto constProxy =
-      static_cast<const MultiTrajectory&>(mj).getTrackState(idx_b);
-
-  mutableProxy.copyFrom(constProxy);
-=======
   MultiTrajectory::TrackStateProxy mutableProxy = mj.getTrackState(idx_a);
 
   const MultiTrajectory& cmj = mj;
@@ -892,7 +885,6 @@
 
   // copy mutable to const: this won't compile
   // constProxy.copyFrom(mutableProxy);
->>>>>>> 486d6fed
 }
 
 BOOST_AUTO_TEST_SUITE_END()