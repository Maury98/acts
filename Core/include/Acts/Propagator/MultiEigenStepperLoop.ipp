// This file is part of the Acts project.
//
// Copyright (C) 2021 CERN for the benefit of the Acts project
//
// This Source Code Form is subject to the terms of the Mozilla Public
// License, v. 2.0. If a copy of the MPL was not distributed with this
// file, You can obtain one at http://mozilla.org/MPL/2.0/.

namespace Acts {

template <typename E, typename R, typename A>
auto MultiEigenStepperLoop<E, R, A>::boundState(
    State& state, const Surface& surface, bool transportCov,
    const FreeToBoundCorrection& freeToBoundCorrection) const
    -> Result<BoundState> {
  if (numberComponents(state) == 1) {
    return SingleStepper::boundState(state.components.front().state, surface,
                                     transportCov, freeToBoundCorrection);
  } else {  // Do the combinatio
    SmallVector<std::pair<double, BoundTrackParameters>> states;
    double accumulatedPathLength = 0.0;
    int failedBoundTransforms = 0;

    for (auto i = 0ul; i < numberComponents(state); ++i) {
      auto bs = SingleStepper::boundState(state.components[i].state, surface,
                                          transportCov, freeToBoundCorrection);

      if (bs.ok()) {
        states.push_back(
            {state.components[i].weight, std::get<BoundTrackParameters>(*bs)});
        accumulatedPathLength +=
            std::get<double>(*bs) * state.components[i].weight;
      } else {
        failedBoundTransforms++;
      }
    }

    if (states.size() == 0) {
      return MultiStepperError::AllComponentsConversionToBoundFailed;
    }

    if (failedBoundTransforms > 0) {
      return MultiStepperError::SomeComponentsConversionToBoundFailed;
    }

    // TODO At ATLAS, the final parameters seem to be computed with the mode of
    // the mixture. At the moment, we use the mean of the mixture here, but
    // there should be done a comparison sometimes in the future. This could
    // also be configurable maybe...
    const auto proj = [&](const auto& wbs) {
      return std::tie(wbs.first, wbs.second.parameters(),
                      wbs.second.covariance());
    };

    const auto [params, cov] =
        detail::angleDescriptionSwitch(surface, [&](const auto& desc) {
          return detail::combineGaussianMixture(states, proj, desc);
        });

    return BoundState{BoundTrackParameters(surface.getSharedPtr(), params, cov),
                      Jacobian::Zero(), accumulatedPathLength};
  }
}

template <typename E, typename R, typename A>
auto MultiEigenStepperLoop<E, R, A>::curvilinearState(State& state,
                                                      bool transportCov) const
    -> CurvilinearState {
  if (numberComponents(state) == 1) {
    return SingleStepper::curvilinearState(state.components.front().state,
                                           transportCov);
  } else {
    Vector4 pos4 = Vector4::Zero();
    Vector3 dir = Vector3::Zero();
    ActsScalar qop = 0.0;
    BoundSymMatrix cov = BoundSymMatrix::Zero();
    ActsScalar pathLenth = 0.0;

    // TODO At ATLAS, the final parameters seem to be computed with the mode of
    // the mixture. At the moment, we use the mean of the mixture here, but
    // there should be done a comparison sometimes in the future. This could
    // also be configurable maybe...
    for (auto i = 0ul; i < numberComponents(state); ++i) {
      const auto [cp, jac, pl] = SingleStepper::curvilinearState(
          state.components[i].state, transportCov);

      pos4 += state.components[i].weight * cp.fourPosition(state.geoContext);
      dir += state.components[i].weight * cp.unitDirection();
      qop += state.components[i].weight * (cp.charge() / cp.absoluteMomentum());
      if (cp.covariance()) {
        cov += state.components[i].weight * *cp.covariance();
      }
      pathLenth += state.components[i].weight * pathLenth;
    }

    return CurvilinearState{CurvilinearTrackParameters(pos4, dir, qop, cov),
                            Jacobian::Zero(), pathLenth};
  }
}

template <typename E, typename R, typename A>
template <typename propagator_state_t>
Result<double> MultiEigenStepperLoop<E, R, A>::step(
    propagator_state_t& state) const {
  const auto& logger = state.options.logger;
  State& stepping = state.stepping;

  // It is not possible to remove components from the vector, since the
  // GSF actor relies on the fact that the ordering and number of
  // components does not change
  auto invalidateComponent = [](auto& cmp) {
    cmp.status = Intersection3D::Status::missed;
    cmp.weight = 0.0;
    cmp.state.pars.template segment<3>(eFreeDir0) = Vector3::Zero();
  };

  // Lambda for reweighting the components
  auto reweight = [](auto& cmps) {
    ActsScalar sumOfWeights = 0.0;
    for (const auto& cmp : cmps) {
      sumOfWeights += cmp.weight;
    }
    for (auto& cmp : cmps) {
      cmp.weight /= sumOfWeights;
    }
  };

  // Update step count
  stepping.steps++;

  // Check if we abort because of m_stepLimitAfterFirstComponentOnSurface
  if (stepping.stepCounterAfterFirstComponentOnSurface) {
    (*stepping.stepCounterAfterFirstComponentOnSurface)++;

    // If the limit is reached, remove all components which are not on a
    // surface, reweight the components, perform no step and return 0
    if (*stepping.stepCounterAfterFirstComponentOnSurface >=
        m_stepLimitAfterFirstComponentOnSurface) {
      for (auto& cmp : stepping.components) {
        if (cmp.status != Intersection3D::Status::onSurface) {
          invalidateComponent(cmp);
        }
      }

      reweight(stepping.components);

      ACTS_VERBOSE("Stepper performed "
                   << m_stepLimitAfterFirstComponentOnSurface
                   << " after the first component hit a surface.");
      ACTS_VERBOSE(
          "-> remove all components not on a surface, perform no step");

      stepping.stepCounterAfterFirstComponentOnSurface.reset();

      return 0.0;
    }
  }

  // Loop over all components and collect results in vector, write some
  // summary information to a stringstream
<<<<<<< HEAD
  SmallVector<std::pair<Result<double>, bool>> results;
=======
  SmallVector<std::optional<Result<double>>> results;
>>>>>>> 1b973d52
  double accumulatedPathLength = 0.0;
  std::size_t errorSteps = 0;

  for (auto& component : stepping.components) {
    // We must also propagate missed components for the case that all
    // components miss the target and we need to re-target
    if (component.status == Intersection3D::Status::onSurface) {
      // We need to add these, so the propagation does not fail if we have only
      // components on surfaces and failing states
<<<<<<< HEAD
      results.emplace_back(0.0, true);
=======
      results.emplace_back(std::nullopt);
>>>>>>> 1b973d52
      continue;
    }

    using ThisSinglePropState =
        SinglePropState<SingleState, decltype(state.navigation),
                        decltype(state.options), decltype(state.geoContext)>;

    ThisSinglePropState single_state(component.state, state.navigation,
                                     state.options, state.geoContext);

<<<<<<< HEAD
    results.push_back({SingleStepper::step(single_state), false});

    if (results.back().first.ok()) {
      accumulatedPathLength += component.weight * *results.back().first;
=======
    results.emplace_back(SingleStepper::step(single_state));

    if (results.back()->ok()) {
      accumulatedPathLength += component.weight * results.back()->value();
>>>>>>> 1b973d52
    } else {
      ++errorSteps;
      invalidateComponent(component);
    }
  }

  // Since we have invalidated some components, we need to reweight
  if (errorSteps > 0) {
    reweight(stepping.components);
  }

  // Print the result vector to a string so we can log it
  auto summary = [](auto& result_vec) {
    std::stringstream ss;
<<<<<<< HEAD
    for (auto& [res, onSurface] : result_vec) {
      if (onSurface) {
        ss << "on surface | ";
      } else if (res.ok()) {
        ss << res.value() << " | ";
      } else {
        ss << res.error() << " | ";
=======
    for (auto& optRes : result_vec) {
      if (not optRes) {
        ss << "on surface | ";
      } else if (optRes->ok()) {
        ss << optRes->value() << " | ";
      } else {
        ss << optRes->error() << " | ";
>>>>>>> 1b973d52
      }
    }
    auto str = ss.str();
    str.resize(str.size() - 3);
    return str;
  };

  // Print the summary
  if (errorSteps == 0) {
    ACTS_VERBOSE("Performed steps: " << summary(results));
  } else {
    ACTS_WARNING("Performed steps with errors: " << summary(results));
  }

  // Return error if there is no ok result
  if (errorSteps == results.size()) {
    return MultiStepperError::AllComponentsSteppingError;
  }

  // Return the weighted accumulated path length of all successful steps
  stepping.pathAccumulated += accumulatedPathLength;
  return accumulatedPathLength;
}
}  // namespace Acts<|MERGE_RESOLUTION|>--- conflicted
+++ resolved
@@ -158,11 +158,7 @@
 
   // Loop over all components and collect results in vector, write some
   // summary information to a stringstream
-<<<<<<< HEAD
-  SmallVector<std::pair<Result<double>, bool>> results;
-=======
   SmallVector<std::optional<Result<double>>> results;
->>>>>>> 1b973d52
   double accumulatedPathLength = 0.0;
   std::size_t errorSteps = 0;
 
@@ -172,11 +168,7 @@
     if (component.status == Intersection3D::Status::onSurface) {
       // We need to add these, so the propagation does not fail if we have only
       // components on surfaces and failing states
-<<<<<<< HEAD
-      results.emplace_back(0.0, true);
-=======
       results.emplace_back(std::nullopt);
->>>>>>> 1b973d52
       continue;
     }
 
@@ -187,17 +179,10 @@
     ThisSinglePropState single_state(component.state, state.navigation,
                                      state.options, state.geoContext);
 
-<<<<<<< HEAD
-    results.push_back({SingleStepper::step(single_state), false});
-
-    if (results.back().first.ok()) {
-      accumulatedPathLength += component.weight * *results.back().first;
-=======
     results.emplace_back(SingleStepper::step(single_state));
 
     if (results.back()->ok()) {
       accumulatedPathLength += component.weight * results.back()->value();
->>>>>>> 1b973d52
     } else {
       ++errorSteps;
       invalidateComponent(component);
@@ -212,15 +197,6 @@
   // Print the result vector to a string so we can log it
   auto summary = [](auto& result_vec) {
     std::stringstream ss;
-<<<<<<< HEAD
-    for (auto& [res, onSurface] : result_vec) {
-      if (onSurface) {
-        ss << "on surface | ";
-      } else if (res.ok()) {
-        ss << res.value() << " | ";
-      } else {
-        ss << res.error() << " | ";
-=======
     for (auto& optRes : result_vec) {
       if (not optRes) {
         ss << "on surface | ";
@@ -228,7 +204,6 @@
         ss << optRes->value() << " | ";
       } else {
         ss << optRes->error() << " | ";
->>>>>>> 1b973d52
       }
     }
     auto str = ss.str();
