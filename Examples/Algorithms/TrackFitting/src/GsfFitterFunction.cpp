// This file is part of the Acts project.
//
// Copyright (C) 2022 CERN for the benefit of the Acts project
//
// This Source Code Form is subject to the terms of the Mozilla Public
// License, v. 2.0. If a copy of the MPL was not distributed with this
// file, You can obtain one at http://mozilla.org/MPL/2.0/.

#include "ActsExamples/TrackFitting/GsfFitterFunction.hpp"

#include "Acts/Definitions/TrackParametrization.hpp"
#include "Acts/Geometry/GeometryIdentifier.hpp"
#include "Acts/Geometry/TrackingGeometry.hpp"
#include "Acts/Propagator/MultiEigenStepperLoop.hpp"
#include "Acts/Propagator/Navigator.hpp"
#include "Acts/Propagator/Propagator.hpp"
#include "Acts/Surfaces/Surface.hpp"
#include "Acts/TrackFitting/BetheHeitlerApprox.hpp"
#include "Acts/TrackFitting/GainMatrixSmoother.hpp"
#include "Acts/TrackFitting/GainMatrixUpdater.hpp"
#include "Acts/TrackFitting/GaussianSumFitter.hpp"
#include "Acts/Utilities/Helpers.hpp"
#include "ActsExamples/MagneticField/MagneticField.hpp"

#include <filesystem>

using namespace ActsExamples;

namespace {

using MultiStepper = Acts::MultiEigenStepperLoop<>;
using Propagator = Acts::Propagator<MultiStepper, Acts::Navigator>;
<<<<<<< HEAD
using Fitter =
    Acts::Experimental::GaussianSumFitter<Propagator,
                                          Acts::VectorMultiTrajectory>;
=======
>>>>>>> f9e7e1f9
using DirectPropagator = Acts::Propagator<MultiStepper, Acts::DirectNavigator>;

using BHApprox = Acts::Experimental::AtlasBetheHeitlerApprox<6, 5>;
using Fitter =
    Acts::Experimental::GaussianSumFitter<Propagator, BHApprox,
                                          Acts::VectorMultiTrajectory>;
using DirectFitter =
<<<<<<< HEAD
    Acts::Experimental::GaussianSumFitter<DirectPropagator,
=======
    Acts::Experimental::GaussianSumFitter<DirectPropagator, BHApprox,
>>>>>>> f9e7e1f9
                                          Acts::VectorMultiTrajectory>;

struct GsfFitterFunctionImpl
    : public ActsExamples::TrackFittingAlgorithm::TrackFitterFunction {
  Fitter fitter;
  DirectFitter directFitter;

  Acts::GainMatrixUpdater updater;

  std::size_t maxComponents;
  bool abortOnError;
  bool disableAllMaterialHandling;

  GsfFitterFunctionImpl(Fitter&& f, DirectFitter&& df)
      : fitter(std::move(f)), directFitter(std::move(df)) {}

  auto makeGsfOptions(
      const ActsExamples::TrackFittingAlgorithm::GeneralFitterOptions& options)
      const {
    Acts::Experimental::GsfExtensions<Acts::VectorMultiTrajectory> extensions;
    extensions.updater.connect<
        &Acts::GainMatrixUpdater::operator()<Acts::VectorMultiTrajectory>>(
        &updater);

    Acts::Experimental::GsfOptions<Acts::VectorMultiTrajectory> gsfOptions{
        options.geoContext,
        options.magFieldContext,
        options.calibrationContext,
        extensions,
        options.logger,
        options.propOptions,
        &(*options.referenceSurface),
        maxComponents,
        abortOnError,
        disableAllMaterialHandling};
    gsfOptions.extensions.calibrator
        .template connect<&ActsExamples::MeasurementCalibrator::calibrate>(
            &options.calibrator.get());

    return gsfOptions;
  }

  ActsExamples::TrackFittingAlgorithm::TrackFitterResult operator()(
      const std::vector<std::reference_wrapper<
          const ActsExamples::IndexSourceLink>>& sourceLinks,
      const ActsExamples::TrackParameters& initialParameters,
      const ActsExamples::TrackFittingAlgorithm::GeneralFitterOptions& options,
      std::shared_ptr<Acts::VectorMultiTrajectory>& trajectory) const override {
    const auto gsfOptions = makeGsfOptions(options);
    return fitter.fit(sourceLinks.begin(), sourceLinks.end(), initialParameters,
                      gsfOptions, trajectory);
  }

  ActsExamples::TrackFittingAlgorithm::TrackFitterResult operator()(
      const std::vector<std::reference_wrapper<
          const ActsExamples::IndexSourceLink>>& sourceLinks,
      const ActsExamples::TrackParameters& initialParameters,
      const ActsExamples::TrackFittingAlgorithm::GeneralFitterOptions& options,
      const std::vector<const Acts::Surface*>& surfaceSequence,
      std::shared_ptr<Acts::VectorMultiTrajectory>& trajectory) const override {
    const auto gsfOptions = makeGsfOptions(options);
    return directFitter.fit(sourceLinks.begin(), sourceLinks.end(),
                            initialParameters, gsfOptions, surfaceSequence,
                            trajectory);
  }
};

}  // namespace

std::shared_ptr<TrackFittingAlgorithm::TrackFitterFunction>
ActsExamples::makeGsfFitterFunction(
    std::shared_ptr<const Acts::TrackingGeometry> trackingGeometry,
    std::shared_ptr<const Acts::MagneticFieldProvider> magneticField,
    std::string lowBetheHeitlerPath, std::string highBetheHeitlerPath,
    std::size_t maxComponents, bool abortOnError,
    bool disableAllMaterialHandling) {
  MultiStepper stepper(std::move(magneticField));

  const auto bhapp = [&]() {
    if (lowBetheHeitlerPath.empty() && highBetheHeitlerPath.empty()) {
      return Acts::Experimental::AtlasBetheHeitlerApprox<6, 5>(
          Acts::Experimental::bh_cdf_cmps6_order5_data,
          Acts::Experimental::bh_cdf_cmps6_order5_data, true, true);
    } else if (std::filesystem::exists(lowBetheHeitlerPath) &&
               std::filesystem::exists(highBetheHeitlerPath)) {
      return Acts::Experimental::AtlasBetheHeitlerApprox<6, 5>::loadFromFile(
          lowBetheHeitlerPath, highBetheHeitlerPath);
    } else {
      throw std::invalid_argument(
          "Paths to bethe heitler parameterization do not exist. Pass empty "
          "strings to load a default parameterization");
    }
  }();

  // Standard fitter
  Acts::Navigator::Config cfg{trackingGeometry};
  cfg.resolvePassive = false;
  cfg.resolveMaterial = true;
  cfg.resolveSensitive = true;
  Acts::Navigator navigator(cfg);
  Propagator propagator(std::move(stepper), std::move(navigator));
  Fitter trackFitter(std::move(propagator), BHApprox(bhapp));

  // Direct fitter
  Acts::DirectNavigator directNavigator;
  DirectPropagator directPropagator(stepper, directNavigator);
  DirectFitter directTrackFitter(std::move(directPropagator), BHApprox(bhapp));

  // build the fitter functions. owns the fitter object.
  auto fitterFunction = std::make_shared<GsfFitterFunctionImpl>(
      std::move(trackFitter), std::move(directTrackFitter));
  fitterFunction->maxComponents = maxComponents;
  fitterFunction->abortOnError = abortOnError;
  fitterFunction->disableAllMaterialHandling = disableAllMaterialHandling;

  return fitterFunction;
}<|MERGE_RESOLUTION|>--- conflicted
+++ resolved
@@ -30,12 +30,6 @@
 
 using MultiStepper = Acts::MultiEigenStepperLoop<>;
 using Propagator = Acts::Propagator<MultiStepper, Acts::Navigator>;
-<<<<<<< HEAD
-using Fitter =
-    Acts::Experimental::GaussianSumFitter<Propagator,
-                                          Acts::VectorMultiTrajectory>;
-=======
->>>>>>> f9e7e1f9
 using DirectPropagator = Acts::Propagator<MultiStepper, Acts::DirectNavigator>;
 
 using BHApprox = Acts::Experimental::AtlasBetheHeitlerApprox<6, 5>;
@@ -43,11 +37,7 @@
     Acts::Experimental::GaussianSumFitter<Propagator, BHApprox,
                                           Acts::VectorMultiTrajectory>;
 using DirectFitter =
-<<<<<<< HEAD
-    Acts::Experimental::GaussianSumFitter<DirectPropagator,
-=======
     Acts::Experimental::GaussianSumFitter<DirectPropagator, BHApprox,
->>>>>>> f9e7e1f9
                                           Acts::VectorMultiTrajectory>;
 
 struct GsfFitterFunctionImpl
